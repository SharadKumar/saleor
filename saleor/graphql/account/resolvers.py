from itertools import chain
from typing import Optional

import graphene
import graphene_django_optimizer as gql_optimizer
from django.contrib.auth import models as auth_models
from django.db.models import QuerySet
from graphql_jwt.exceptions import PermissionDenied
from i18naddress import get_validation_rules

from ...account import models
from ...core.permissions import AccountPermissions
from ...payment import gateway
from ...payment.utils import fetch_customer_id
<<<<<<< HEAD
from ..utils import filter_by_query_param, get_user_or_app_from_context, sort_queryset
from .sorters import PermissionGroupSortingInput, UserSortField, UserSortingInput
=======
from ..utils import (
    filter_by_query_param,
    format_permissions_for_display,
    get_user_or_service_account_from_context,
    sort_queryset,
)
from .sorters import (
    PermissionGroupSortingInput,
    ServiceAccountSortField,
    UserSortField,
    UserSortingInput,
)
>>>>>>> 08d42321
from .types import AddressValidationData, ChoiceValue
from .utils import (
    get_allowed_fields_camel_case,
    get_required_fields_camel_case,
    get_user_permissions,
)

USER_SEARCH_FIELDS = (
    "email",
    "first_name",
    "last_name",
    "default_shipping_address__first_name",
    "default_shipping_address__last_name",
    "default_shipping_address__city",
    "default_shipping_address__country",
)


def sort_users(qs: QuerySet, sort_by: UserSortingInput) -> QuerySet:
    if sort_by:
        return sort_queryset(qs, sort_by, UserSortField)
    return qs.order_by("email")


def resolve_customers(info, query, sort_by=None, **_kwargs):
    qs = models.User.objects.customers()
    qs = filter_by_query_param(
        queryset=qs, query=query, search_fields=USER_SEARCH_FIELDS
    )
    qs = sort_users(qs, sort_by)
    qs = qs.distinct()
    return gql_optimizer.query(qs, info)


def resolve_permission_groups(info, query, sort_by=None, **_kwargs):
    qs = auth_models.Group.objects.all()
    qs = sort_queryset(qs, sort_by, PermissionGroupSortingInput)
    return gql_optimizer.query(qs, info)


def resolve_staff_users(info, query, sort_by=None, **_kwargs):
    qs = models.User.objects.staff()
    qs = filter_by_query_param(
        queryset=qs, query=query, search_fields=USER_SEARCH_FIELDS
    )
    qs = sort_users(qs, sort_by)
    qs = qs.distinct()
    return gql_optimizer.query(qs, info)


def resolve_user(info, id):
    requester = get_user_or_app_from_context(info.context)
    if requester:
        _model, user_pk = graphene.Node.from_global_id(id)
        if requester.has_perms(
            [AccountPermissions.MANAGE_STAFF, AccountPermissions.MANAGE_USERS]
        ):
            return models.User.objects.filter(pk=user_pk).first()
        if requester.has_perm(AccountPermissions.MANAGE_STAFF):
            return models.User.objects.staff().filter(pk=user_pk).first()
        if requester.has_perm(AccountPermissions.MANAGE_USERS):
            return models.User.objects.customers().filter(pk=user_pk).first()
    return PermissionDenied()


def resolve_address_validation_rules(
    info,
    country_code: str,
    country_area: Optional[str],
    city: Optional[str],
    city_area: Optional[str],
):

    params = {
        "country_code": country_code,
        "country_area": country_area,
        "city": city,
        "city_area": city_area,
    }
    rules = get_validation_rules(params)
    return AddressValidationData(
        country_code=rules.country_code,
        country_name=rules.country_name,
        address_format=rules.address_format,
        address_latin_format=rules.address_latin_format,
        allowed_fields=get_allowed_fields_camel_case(rules.allowed_fields),
        required_fields=get_required_fields_camel_case(rules.required_fields),
        upper_fields=rules.upper_fields,
        country_area_type=rules.country_area_type,
        country_area_choices=[
            ChoiceValue(area[0], area[1]) for area in rules.country_area_choices
        ],
        city_type=rules.city_type,
        city_choices=[ChoiceValue(area[0], area[1]) for area in rules.city_choices],
        city_area_type=rules.city_type,
        city_area_choices=[
            ChoiceValue(area[0], area[1]) for area in rules.city_area_choices
        ],
        postal_code_type=rules.postal_code_type,
        postal_code_matchers=[
            compiled.pattern for compiled in rules.postal_code_matchers
        ],
        postal_code_examples=rules.postal_code_examples,
        postal_code_prefix=rules.postal_code_prefix,
    )


def resolve_payment_sources(user: models.User):
    stored_customer_accounts = (
        (gtw["name"], fetch_customer_id(user, gtw["name"]))
        for gtw in gateway.list_gateways()
    )
    return list(
        chain(
            *[
                prepare_graphql_payment_sources_type(
                    gateway.list_payment_sources(gtw, customer_id)
                )
                for gtw, customer_id in stored_customer_accounts
                if customer_id is not None
            ]
        )
    )


def prepare_graphql_payment_sources_type(payment_sources):
    sources = []
    for src in payment_sources:
        sources.append(
            {
                "gateway": src.gateway,
                "credit_card_info": {
                    "last_digits": src.credit_card_info.last_4,
                    "exp_year": src.credit_card_info.exp_year,
                    "exp_month": src.credit_card_info.exp_month,
                    "brand": "",
                    "first_digits": "",
                },
            }
        )
    return sources


def resolve_address(info, id):
    user = info.context.user
    app = info.context.app
    _model, address_pk = graphene.Node.from_global_id(id)
    if app and app.has_perm(AccountPermissions.MANAGE_USERS):
        return models.Address.objects.filter(pk=address_pk).first()
    if user and not user.is_anonymous:
        return user.addresses.filter(id=address_pk).first()
    return PermissionDenied()


def resolve_permissions(root: models.User):
    permissions = get_user_permissions(root)
    permissions = permissions.prefetch_related("content_type").order_by("codename")
    return format_permissions_for_display(permissions)<|MERGE_RESOLUTION|>--- conflicted
+++ resolved
@@ -12,23 +12,13 @@
 from ...core.permissions import AccountPermissions
 from ...payment import gateway
 from ...payment.utils import fetch_customer_id
-<<<<<<< HEAD
-from ..utils import filter_by_query_param, get_user_or_app_from_context, sort_queryset
-from .sorters import PermissionGroupSortingInput, UserSortField, UserSortingInput
-=======
 from ..utils import (
     filter_by_query_param,
     format_permissions_for_display,
-    get_user_or_service_account_from_context,
+    get_user_or_app_from_context,
     sort_queryset,
 )
-from .sorters import (
-    PermissionGroupSortingInput,
-    ServiceAccountSortField,
-    UserSortField,
-    UserSortingInput,
-)
->>>>>>> 08d42321
+from .sorters import PermissionGroupSortingInput, UserSortField, UserSortingInput
 from .types import AddressValidationData, ChoiceValue
 from .utils import (
     get_allowed_fields_camel_case,
