from itertools import chain
from typing import Optional

import graphene_django_optimizer as gql_optimizer
from django.db.models import Q
from i18naddress import get_validation_rules

from ...account import models
from ...payment.utils import (
    fetch_customer_id,
    list_enabled_gateways,
    retrieve_customer_sources,
)
from ..utils import filter_by_query_param
from .types import AddressValidationData, ChoiceValue
from .utils import get_allowed_fields_camel_case, get_required_fields_camel_case

USER_SEARCH_FIELDS = (
    "email",
    "first_name",
    "last_name",
    "default_shipping_address__first_name",
    "default_shipping_address__last_name",
    "default_shipping_address__city",
    "default_shipping_address__country",
)


def resolve_customers(info, query):
    qs = models.User.objects.filter(
        Q(is_staff=False) | (Q(is_staff=True) & Q(orders__isnull=False))
    )
    qs = filter_by_query_param(
        queryset=qs, query=query, search_fields=USER_SEARCH_FIELDS
    )
    qs = qs.order_by("email")
    qs = qs.distinct()
    return gql_optimizer.query(qs, info)


def resolve_staff_users(info, query):
    qs = models.User.objects.filter(is_staff=True)
    qs = filter_by_query_param(
        queryset=qs, query=query, search_fields=USER_SEARCH_FIELDS
    )
    qs = qs.order_by("email")
    qs = qs.distinct()
    return gql_optimizer.query(qs, info)


<<<<<<< HEAD
def resolve_bots(info):
    qs = models.Bot.objects.all()
    return gql_optimizer.query(qs, info)


def resolve_address_validator(info, country_code, country_area, city_area):
    if not country_code:
        client_ip = get_client_ip(info.context)
        country = get_country_by_ip(client_ip)
        if country:
            country_code = country.code
        else:
            return None
=======
def resolve_address_validation_rules(
    info,
    country_code: str,
    country_area: Optional[str],
    city: Optional[str],
    city_area: Optional[str],
):
>>>>>>> 62b3f6ab
    params = {
        "country_code": country_code,
        "country_area": country_area,
        "city": city,
        "city_area": city_area,
    }
    rules = get_validation_rules(params)
    return AddressValidationData(
        country_code=rules.country_code,
        country_name=rules.country_name,
        address_format=rules.address_format,
        address_latin_format=rules.address_latin_format,
        allowed_fields=get_allowed_fields_camel_case(rules.allowed_fields),
        required_fields=get_required_fields_camel_case(rules.required_fields),
        upper_fields=rules.upper_fields,
        country_area_type=rules.country_area_type,
        country_area_choices=[
            ChoiceValue(area[0], area[1]) for area in rules.country_area_choices
        ],
        city_type=rules.city_type,
        city_choices=[ChoiceValue(area[0], area[1]) for area in rules.city_choices],
        city_area_type=rules.city_type,
        city_area_choices=[
            ChoiceValue(area[0], area[1]) for area in rules.city_area_choices
        ],
        postal_code_type=rules.postal_code_type,
        postal_code_matchers=[
            compiled.pattern for compiled in rules.postal_code_matchers
        ],
        postal_code_examples=rules.postal_code_examples,
        postal_code_prefix=rules.postal_code_prefix,
    )


def resolve_payment_sources(user: models.User):
    stored_customer_accounts = {
        gateway: fetch_customer_id(user, gateway) for gateway in list_enabled_gateways()
    }
    return list(
        chain(
            *[
                prepare_graphql_payment_sources_type(
                    retrieve_customer_sources(gateway, customer_id)
                )
                for gateway, customer_id in stored_customer_accounts.items()
                if customer_id is not None
            ]
        )
    )


def prepare_graphql_payment_sources_type(payment_sources):
    sources = []
    for src in payment_sources:
        sources.append(
            {
                "gateway": src.gateway,
                "credit_card_info": {
                    "last_digits": src.credit_card_info.last_4,
                    "exp_year": src.credit_card_info.exp_year,
                    "exp_month": src.credit_card_info.exp_month,
                    "brand": "",
                    "first_digits": "",
                },
            }
        )
    return sources<|MERGE_RESOLUTION|>--- conflicted
+++ resolved
@@ -48,21 +48,11 @@
     return gql_optimizer.query(qs, info)
 
 
-<<<<<<< HEAD
 def resolve_bots(info):
     qs = models.Bot.objects.all()
     return gql_optimizer.query(qs, info)
 
 
-def resolve_address_validator(info, country_code, country_area, city_area):
-    if not country_code:
-        client_ip = get_client_ip(info.context)
-        country = get_country_by_ip(client_ip)
-        if country:
-            country_code = country.code
-        else:
-            return None
-=======
 def resolve_address_validation_rules(
     info,
     country_code: str,
@@ -70,7 +60,7 @@
     city: Optional[str],
     city_area: Optional[str],
 ):
->>>>>>> 62b3f6ab
+
     params = {
         "country_code": country_code,
         "country_area": country_area,
