--- conflicted
+++ resolved
@@ -553,8 +553,7 @@
     ctx = {'location': location, 'stock_count': stock_count}
     return TemplateResponse(
         request,
-<<<<<<< HEAD
-        'dashboard/product/stock_location/modal_confirm_delete.html',
+        'dashboard/product/stock_location/modal/confirm_delete.html',
         ctx)
 
 
@@ -586,8 +585,4 @@
     elif form.errors:
         status = 400
         ctx = {'error': form.errors}
-    return JsonResponse(ctx, status=status)
-=======
-        'dashboard/product/stock_location/modal/confirm_delete.html',
-        ctx)
->>>>>>> 9342be8e
+    return JsonResponse(ctx, status=status)